--- conflicted
+++ resolved
@@ -47,11 +47,10 @@
       errorDocument: '',
       directory: '/tmp/s3rver_test_directory'
     }).run(function (err, hostname, port, directory) {
-<<<<<<< HEAD
       if (err) {
         return done('Error starting server', err);
       }
-      var config = {
+      const config = {
         accessKeyId: '123',
         secretAccessKey: 'abc',
         endpoint: util.format('%s:%d', hostname, port),
@@ -70,30 +69,6 @@
         s3Client.createBucket({ Bucket: bucket }, callback);
       }, done);
     });
-=======
-        if (err) {
-          return done('Error starting server', err);
-        }
-        const config = {
-          accessKeyId: '123',
-          secretAccessKey: 'abc',
-          endpoint: util.format('%s:%d', hostname, port),
-          sslEnabled: false,
-          s3ForcePathStyle: true
-        };
-        AWS.config.update(config);
-        s3Client = new AWS.S3();
-        s3Client.endpoint = new AWS.Endpoint(config.endpoint);
-        /**
-         * Remove if exists and recreate the temporary directory
-         */
-        recreateDirectory(directory);
-        // Create 6 buckets
-        async.eachSeries(buckets, function (bucket, callback) {
-          s3Client.createBucket({Bucket: bucket}, callback);
-        }, done);
-      });
->>>>>>> 6204f480
   });
 
   afterEach(function (done) {
@@ -193,11 +168,7 @@
   });
 
   it('should store a text object in a bucket', function (done) {
-<<<<<<< HEAD
-    var params = { Bucket: buckets[0], Key: 'text', Body: 'Hello!' };
-=======
-    const params = {Bucket: buckets[0], Key: 'text', Body: 'Hello!'};
->>>>>>> 6204f480
+    const params = { Bucket: buckets[0], Key: 'text', Body: 'Hello!' };
     s3Client.putObject(params, function (err, data) {
       /"[a-fA-F0-9]{32}"/.test(data.ETag).should.equal(true);
       if (err) {
@@ -224,7 +195,7 @@
   });
 
   it('should trigger a Copy event', function (done) {
-    var copySubs = s3rver.s3Event.filter(function (eventType) { return eventType.Records[0].eventName == 'ObjectCreated:Copy' })
+    const copySubs = s3rver.s3Event.filter(function (eventType) { return eventType.Records[0].eventName == 'ObjectCreated:Copy' })
       .subscribe(function (event) {
         event.Records[0].eventName.should.equal('ObjectCreated:Copy');
         event.Records[0].s3.bucket.name.should.equal(buckets[4]);
@@ -233,12 +204,12 @@
         done();
       });
 
-    var putParams = { Bucket: buckets[0], Key: 'testPut', Body: 'Hello!' };
+    const putParams = { Bucket: buckets[0], Key: 'testPut', Body: 'Hello!' };
     s3Client.putObject(putParams, function (err, data) {
       if (err) {
         return done(err);
       }
-      var params = {
+      const params = {
         Bucket: buckets[4],
         Key: 'testCopy',
         CopySource: '/' + buckets[0] + '/testPut'
@@ -252,7 +223,7 @@
   });
 
   it('should trigger a Delete event', function (done) {
-    var delSubs = s3rver.s3Event.filter((eventType) => { return eventType.Records[0].eventName == 'ObjectRemoved:Delete' })
+    const delSubs = s3rver.s3Event.filter((eventType) => { return eventType.Records[0].eventName == 'ObjectRemoved:Delete' })
       .subscribe(function (event) {
         event.Records[0].eventName.should.equal('ObjectRemoved:Delete');
         event.Records[0].s3.bucket.name.should.equal(buckets[0]);
@@ -261,7 +232,7 @@
         done();
       });
 
-    var putParams = { Bucket: buckets[0], Key: 'testDelete', Body: 'Hello!' };
+    const putParams = { Bucket: buckets[0], Key: 'testDelete', Body: 'Hello!' };
     s3Client.putObject(putParams, function (err, data) {
       if (err) {
         return done(err);
@@ -506,13 +477,8 @@
 
   it('should store a large buffer in a bucket', function (done) {
     // 20M
-<<<<<<< HEAD
-    var b = new Buffer(20000000);
-    var params = { Bucket: buckets[0], Key: 'large', Body: b };
-=======
     const b = new Buffer(20000000);
-    const params = {Bucket: buckets[0], Key: 'large', Body: b};
->>>>>>> 6204f480
+    const params = { Bucket: buckets[0], Key: 'large', Body: b };
     s3Client.putObject(params, function (err, data) {
       if (err) {
         return done(err);
@@ -573,14 +539,13 @@
   it('should store a different image and update the previous image', function (done) {
     setTimeout(function () {
       async.waterfall([
-<<<<<<< HEAD
         /**
          * Get object from store
          */
         function (callback) {
-          var file = path.join(__dirname, 'resources/image.jpg');
+          const file = path.join(__dirname, 'resources/image.jpg');
           fs.readFile(file, function (err, data) {
-            var params = {
+            const params = {
               Bucket: buckets[0],
               Key: 'image',
               Body: data,
@@ -589,50 +554,6 @@
             };
             s3Client.putObject(params, function () {
               s3Client.getObject({ Bucket: buckets[0], Key: 'image' }, function (err, object) {
-=======
-          /**
-           * Get object from store
-           */
-            function (callback) {
-              const file = path.join(__dirname, 'resources/image.jpg');
-              fs.readFile(file, function (err, data) {
-                const params = {
-                  Bucket: buckets[0],
-                  Key: 'image',
-                  Body: data,
-                  ContentType: 'image/jpeg',
-                  ContentLength: data.length,
-                };
-                s3Client.putObject(params, function () {
-                  s3Client.getObject({Bucket: buckets[0], Key: 'image'}, function (err, object) {
-                    if (err) {
-                      return callback(err);
-                    }
-                    callback(null, object);
-                  });
-                });
-              });
-          },
-          /**
-           * Store different object
-           */
-            function (object, callback) {
-            const file = path.join(__dirname, 'resources/image1.jpg');
-            fs.readFile(file, function (err, data) {
-              if (err) {
-                return callback(err);
-              }
-              const params = {
-                Bucket: buckets[0],
-                Key: 'image',
-                Body: new Buffer(data),
-                ContentType: 'image/jpeg',
-                ContentLength: data.length
-              };
-              s3Client.putObject(params, function (err, storedObject) {
-                storedObject.ETag.should.not.equal(object.ETag);
-
->>>>>>> 6204f480
                 if (err) {
                   return callback(err);
                 }
@@ -640,6 +561,33 @@
               });
             });
           });
+        },
+        /**
+         * Store different object
+         */
+        function (object, callback) {
+          const file = path.join(__dirname, 'resources/image1.jpg');
+          fs.readFile(file, function (err, data) {
+            if (err) {
+              return callback(err);
+            }
+            const params = {
+              Bucket: buckets[0],
+              Key: 'image',
+              Body: new Buffer(data),
+              ContentType: 'image/jpeg',
+              ContentLength: data.length
+            };
+            s3Client.putObject(params, function (err, storedObject) {
+              storedObject.ETag.should.not.equal(object.ETag);
+
+              if (err) {
+                return callback(err);
+              }
+              callback(null, object);
+            });
+          });
+
         },
         /**
          * Store different object
@@ -701,13 +649,8 @@
   });
 
   it('should delete an image from a bucket', function (done) {
-<<<<<<< HEAD
-    var b = new Buffer(10);
-    var params = { Bucket: buckets[0], Key: 'large', Body: b };
-=======
     const b = new Buffer(10);
-    const params = {Bucket: buckets[0], Key: 'large', Body: b};
->>>>>>> 6204f480
+    const params = { Bucket: buckets[0], Key: 'large', Body: b };
     s3Client.putObject(params, function (err, data) {
       s3Client.deleteObject({ Bucket: buckets[0], Key: 'image' }, done);
     })
@@ -736,11 +679,7 @@
   });
 
   it('should upload a text file to a multi directory path', function (done) {
-<<<<<<< HEAD
-    var params = { Bucket: buckets[0], Key: 'multi/directory/path/text', Body: 'Hello!' };
-=======
-    const params = {Bucket: buckets[0], Key: 'multi/directory/path/text', Body: 'Hello!'};
->>>>>>> 6204f480
+    const params = { Bucket: buckets[0], Key: 'multi/directory/path/text', Body: 'Hello!' };
     s3Client.putObject(params, function (err, data) {
       /"[a-fA-F0-9]{32}"/.test(data.ETag).should.equal(true);
       if (err) {
@@ -773,11 +712,7 @@
   });
 
   it('should find a text file in a multi directory path', function (done) {
-<<<<<<< HEAD
-    var params = { Bucket: buckets[0], Key: 'multi/directory/path/text', Body: 'Hello!' };
-=======
-    const params = {Bucket: buckets[0], Key: 'multi/directory/path/text', Body: 'Hello!'};
->>>>>>> 6204f480
+    const params = { Bucket: buckets[0], Key: 'multi/directory/path/text', Body: 'Hello!' };
     s3Client.putObject(params, function () {
       s3Client.getObject({ Bucket: buckets[0], Key: 'multi/directory/path/text' }, function (err, object) {
         if (err) {
@@ -795,11 +730,7 @@
     // Create some test objects
     const testObjects = ['akey1', 'akey2', 'akey3', 'key/key1', 'key1', 'key2', 'key3'];
     async.eachSeries(testObjects, function (testObject, callback) {
-<<<<<<< HEAD
-      var params = { Bucket: buckets[1], Key: testObject, Body: 'Hello!' };
-=======
-      const params = {Bucket: buckets[1], Key: testObject, Body: 'Hello!'};
->>>>>>> 6204f480
+      const params = { Bucket: buckets[1], Key: testObject, Body: 'Hello!' };
       s3Client.putObject(params, function (err, object) {
         /[a-fA-F0-9]{32}/.test(object.ETag).should.equal(true);
         callback(err);
@@ -821,11 +752,7 @@
   it('should list objects in a bucket filtered by a prefix', function (done) {
     const testObjects = ['akey1', 'akey2', 'akey3', 'key/key1', 'key1', 'key2', 'key3'];
     async.eachSeries(testObjects, function (testObject, callback) {
-<<<<<<< HEAD
-      var params = { Bucket: buckets[1], Key: testObject, Body: 'Hello!' };
-=======
-      const params = {Bucket: buckets[1], Key: testObject, Body: 'Hello!'};
->>>>>>> 6204f480
+      const params = { Bucket: buckets[1], Key: testObject, Body: 'Hello!' };
       s3Client.putObject(params, callback);
     }, function () {
       // Create some test objects
@@ -846,11 +773,7 @@
   it('should list objects in a bucket filtered by a prefix 2', function (done) {
     const testObjects = ['akey1', 'akey2', 'akey3', 'key/key1', 'key1', 'key2', 'key3'];
     async.eachSeries(testObjects, function (testObject, callback) {
-<<<<<<< HEAD
-      var params = { Bucket: buckets[1], Key: testObject, Body: 'Hello!' };
-=======
-      const params = {Bucket: buckets[1], Key: testObject, Body: 'Hello!'};
->>>>>>> 6204f480
+      const params = { Bucket: buckets[1], Key: testObject, Body: 'Hello!' };
       s3Client.putObject(params, callback);
     }, function () {
       s3Client.listObjectsV2({ 'Bucket': buckets[1], Prefix: 'key' }, function (err, objects) {
@@ -870,11 +793,7 @@
   it('should list objects in a bucket filtered by a marker', function (done) {
     const testObjects = ['akey1', 'akey2', 'akey3', 'key/key1', 'key1', 'key2', 'key3'];
     async.eachSeries(testObjects, function (testObject, callback) {
-<<<<<<< HEAD
-      var params = { Bucket: buckets[1], Key: testObject, Body: 'Hello!' };
-=======
-      const params = {Bucket: buckets[1], Key: testObject, Body: 'Hello!'};
->>>>>>> 6204f480
+      const params = { Bucket: buckets[1], Key: testObject, Body: 'Hello!' };
       s3Client.putObject(params, callback);
     }, function () {
       s3Client.listObjects({ 'Bucket': buckets[1], Marker: 'akey3' }, function (err, objects) {
@@ -890,11 +809,7 @@
   it('should list objects in a bucket filtered by a marker and prefix', function (done) {
     const testObjects = ['akey1', 'akey2', 'akey3', 'key/key1', 'key1', 'key2', 'key3'];
     async.eachSeries(testObjects, function (testObject, callback) {
-<<<<<<< HEAD
-      var params = { Bucket: buckets[1], Key: testObject, Body: 'Hello!' };
-=======
-      const params = {Bucket: buckets[1], Key: testObject, Body: 'Hello!'};
->>>>>>> 6204f480
+      const params = { Bucket: buckets[1], Key: testObject, Body: 'Hello!' };
       s3Client.putObject(params, callback);
     }, function () {
       s3Client.listObjects({ 'Bucket': buckets[1], Prefix: 'akey', Marker: 'akey2' }, function (err, objects) {
@@ -910,11 +825,7 @@
   it('should list objects in a bucket filtered by a delimiter', function (done) {
     const testObjects = ['akey1', 'akey2', 'akey3', 'key/key1', 'key1', 'key2', 'key3'];
     async.eachSeries(testObjects, function (testObject, callback) {
-<<<<<<< HEAD
-      var params = { Bucket: buckets[1], Key: testObject, Body: 'Hello!' };
-=======
-      const params = {Bucket: buckets[1], Key: testObject, Body: 'Hello!'};
->>>>>>> 6204f480
+      const params = { Bucket: buckets[1], Key: testObject, Body: 'Hello!' };
       s3Client.putObject(params, callback);
     }, function () {
       s3Client.listObjects({ 'Bucket': buckets[1], Delimiter: '/' }, function (err, objects) {
@@ -929,8 +840,7 @@
   });
 
   it('should list folders in a bucket filtered by a prefix and a delimiter', function (done) {
-<<<<<<< HEAD
-    var testObjects = [
+    const testObjects = [
       { Bucket: buckets[5], Key: "folder1/file1.txt", Body: 'Hello!' },
       { Bucket: buckets[5], Key: "folder1/file2.txt", Body: 'Hello!' },
       { Bucket: buckets[5], Key: "folder1/folder2/file3.txt", Body: 'Hello!' },
@@ -941,19 +851,6 @@
       { Bucket: buckets[5], Key: "folder1/folder4/file8.txt", Body: 'Hello!' },
       { Bucket: buckets[5], Key: "folder1/folder4/folder5/file9.txt", Body: 'Hello!' },
       { Bucket: buckets[5], Key: "folder1/folder3/file10.txt", Body: 'Hello!' }
-=======
-    const testObjects = [
-      {Bucket: buckets[5], Key: "folder1/file1.txt", Body: 'Hello!'},
-      {Bucket: buckets[5], Key: "folder1/file2.txt", Body: 'Hello!'},
-      {Bucket: buckets[5], Key: "folder1/folder2/file3.txt", Body: 'Hello!'},
-      {Bucket: buckets[5], Key: "folder1/folder2/file4.txt", Body: 'Hello!'},
-      {Bucket: buckets[5], Key: "folder1/folder2/file5.txt", Body: 'Hello!'},
-      {Bucket: buckets[5], Key: "folder1/folder2/file6.txt", Body: 'Hello!'},
-      {Bucket: buckets[5], Key: "folder1/folder4/file7.txt", Body: 'Hello!'},
-      {Bucket: buckets[5], Key: "folder1/folder4/file8.txt", Body: 'Hello!'},
-      {Bucket: buckets[5], Key: "folder1/folder4/folder5/file9.txt", Body: 'Hello!'},
-      {Bucket: buckets[5], Key: "folder1/folder3/file10.txt", Body: 'Hello!'}
->>>>>>> 6204f480
     ];
 
     async.eachSeries(testObjects, function (testObject, callback) {
@@ -999,17 +896,10 @@
   });
 
   it('should generate a few thousand small objects', function (done) {
-<<<<<<< HEAD
     this.timeout(0);
-    var testObjects = [];
-    for (var i = 1; i <= 2000; i++) {
-      testObjects.push({ Bucket: buckets[2], Key: 'key' + i, Body: 'Hello!' });
-=======
-    this.timeout(0);    
     const testObjects = [];
     for (let i = 1; i <= 2000; i++) {
-      testObjects.push({Bucket: buckets[2], Key: 'key' + i, Body: 'Hello!'});
->>>>>>> 6204f480
+      testObjects.push({ Bucket: buckets[2], Key: 'key' + i, Body: 'Hello!' });
     }
     async.eachSeries(testObjects, function (testObject, callback) {
       s3Client.putObject(testObject, function (err, object) {
@@ -1051,15 +941,9 @@
   it('should delete 500 small objects', function (done) {
     this.timeout(0);
     generateTestObjects(s3Client, buckets[2], 500, function () {
-<<<<<<< HEAD
-      var testObjects = [];
-      for (var i = 1; i <= 500; i++) {
-        testObjects.push({ Bucket: buckets[2], Key: 'key' + i });
-=======
       const testObjects = [];
       for (let i = 1; i <= 500; i++) {
-        testObjects.push({Bucket: buckets[2], Key: 'key' + i});
->>>>>>> 6204f480
+        testObjects.push({ Bucket: buckets[2], Key: 'key' + i });
       }
       async.eachSeries(testObjects, function (testObject, callback) {
         s3Client.deleteObject(testObject, callback);
@@ -1070,15 +954,9 @@
   it('should delete 500 small objects with deleteObjects', function (done) {
     this.timeout(0);
     generateTestObjects(s3Client, buckets[2], 500, function () {
-<<<<<<< HEAD
-      var deleteObj = { Objects: [] };
-      for (var i = 501; i <= 1000; i++) {
+      const deleteObj = { Objects: [] };
+      for (let i = 501; i <= 1000; i++) {
         deleteObj.Objects.push({ Key: 'key' + i });
-=======
-      const deleteObj = {Objects: []};
-      for (let i = 501; i <= 1000; i++) {
-        deleteObj.Objects.push({Key: 'key' + i});
->>>>>>> 6204f480
       }
       s3Client.deleteObjects({ Bucket: buckets[2], Delete: deleteObj }, function (err, resp) {
         if (err) {
@@ -1093,13 +971,8 @@
   });
 
   it('should return nonexistent objects as deleted with deleteObjects', function (done) {
-<<<<<<< HEAD
-    var deleteObj = { Objects: [{ Key: 'doesnotexist' }] };
+    const deleteObj = { Objects: [{ Key: 'doesnotexist' }] };
     s3Client.deleteObjects({ Bucket: buckets[2], Delete: deleteObj }, function (err, resp) {
-=======
-    const deleteObj = {Objects: [{Key: 'doesnotexist'}]};
-    s3Client.deleteObjects({Bucket: buckets[2], Delete: deleteObj}, function (err, resp) {
->>>>>>> 6204f480
       if (err) {
         return done(err);
       }
@@ -1161,9 +1034,6 @@
         if (err) {
           return done(err);
         }
-<<<<<<< HEAD
-        fs.mkdirs(directory, done);
-=======
         const config = {
           accessKeyId: '123',
           secretAccessKey: 'abc',
@@ -1183,7 +1053,6 @@
           }
           fs.mkdirs(directory, done);
         });
->>>>>>> 6204f480
       });
     });
   });
@@ -1202,13 +1071,8 @@
   });
 
   it('should upload a html page to / path', function (done) {
-<<<<<<< HEAD
     s3Client.createBucket({ Bucket: 'site' }, function () {
-      var params = { Bucket: 'site', Key: 'index.html', Body: '<html><body>Hello</body></html>' };
-=======
-    s3Client.createBucket({Bucket: 'site'}, function () {
-      const params = {Bucket: 'site', Key: 'index.html', Body: '<html><body>Hello</body></html>'};
->>>>>>> 6204f480
+      const params = { Bucket: 'site', Key: 'index.html', Body: '<html><body>Hello</body></html>' };
       s3Client.putObject(params, function (err, data) {
         if (err) return done(err);
         /[a-fA-F0-9]{32}/.test(data.ETag).should.equal(true);
@@ -1221,13 +1085,8 @@
   });
 
   it('should upload a html page to a directory path', function (done) {
-<<<<<<< HEAD
     s3Client.createBucket({ Bucket: 'site' }, function () {
-      var params = { Bucket: 'site', Key: 'page/index.html', Body: '<html><body>Hello</body></html>' };
-=======
-    s3Client.createBucket({Bucket: 'site'}, function () {
-      const params = {Bucket: 'site', Key: 'page/index.html', Body: '<html><body>Hello</body></html>'};
->>>>>>> 6204f480
+      const params = { Bucket: 'site', Key: 'page/index.html', Body: '<html><body>Hello</body></html>' };
       s3Client.putObject(params, function (err, data) {
         /[a-fA-F0-9]{32}/.test(data.ETag).should.equal(true);
         if (err) {
@@ -1239,13 +1098,8 @@
   });
 
   it('should get an index page at / path', function (done) {
-<<<<<<< HEAD
     s3Client.createBucket({ Bucket: 'site' }, function () {
-      var params = { Bucket: 'site', Key: 'index.html', Body: '<html><body>Hello</body></html>' };
-=======
-    s3Client.createBucket({Bucket: 'site'}, function () {
-      const params = {Bucket: 'site', Key: 'index.html', Body: '<html><body>Hello</body></html>'};
->>>>>>> 6204f480
+      const params = { Bucket: 'site', Key: 'index.html', Body: '<html><body>Hello</body></html>' };
       s3Client.putObject(params, function (err, data) {
         request('http://localhost:5694/site/', function (error, response, body) {
           if (error) {
@@ -1267,13 +1121,8 @@
   });
 
   it('should get an index page at /page/ path', function (done) {
-<<<<<<< HEAD
     s3Client.createBucket({ Bucket: 'site' }, function () {
-      var params = { Bucket: 'site', Key: 'page/index.html', Body: '<html><body>Hello</body></html>' };
-=======
-    s3Client.createBucket({Bucket: 'site'}, function () {
-      const params = {Bucket: 'site', Key: 'page/index.html', Body: '<html><body>Hello</body></html>'};
->>>>>>> 6204f480
+      const params = { Bucket: 'site', Key: 'page/index.html', Body: '<html><body>Hello</body></html>' };
       s3Client.putObject(params, function () {
         request('http://localhost:5694/site/page/', function (error, response, body) {
           if (error) {
